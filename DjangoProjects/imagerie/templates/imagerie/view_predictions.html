--- conflicted
+++ resolved
@@ -1,14 +1,16 @@
 {% extends 'imagerie/base.html' %}
 
 {% block content %}
-    <div class="main-text">
-        <table>
-            <thead>
+    <table>
+        <thead>
+        <tr>
+            <th>Images</th>
+            <th>Prediction</th>
+        </tr>
+        </thead>
+        <tbody>
+        {% for image in r.submitted_images.all %}
             <tr>
-<<<<<<< HEAD
-                <th>Images</th>
-                <th>Prediction</th>
-=======
                 <td><img src="{{ image.image.url }}" alt="{{ image.image.path }}"></td>
                 <td>
                     <table>
@@ -21,27 +23,8 @@
                         {% endfor %}
                     </table>
                 </td>
->>>>>>> 9c15bc2c
             </tr>
-            </thead>
-            <tbody>
-            {% for image in r.submitted_images.all %}
-                <tr>
-                    <td><img src="{{ image.image.url }}" alt="{{ image.image.path }}"></td>
-                    <td>
-                        <table>
-                            {% for prediction in image.prediction_set %}
-                                <tr>
-                                    <a href="{% url 'img-specie-detail'  prediction.specie.slug %}">{{ prediction.specie }}</a>
-                                    :
-                                    <em>{{ prediction.confidence }}</em>
-                                </tr>
-                            {% endfor %}
-                        </table>
-                    </td>
-                </tr>
-            {% endfor %}
-            </tbody>
-        </table>
-    </div>
+        {% endfor %}
+        </tbody>
+    </table>
 {% endblock %}