import os
from abc import abstractmethod
from typing import Iterable
from xml.etree import ElementTree

import imageio
import numpy as np
import requests
from PIL import Image as PImage
from django.conf import settings as st
from django.db import models
from django.db.models import QuerySet, Count, Sum


class Label(models.Model):
    name = models.CharField(max_length=50)

    def __str__(self):
        return self.name

    class Meta:
        abstract = True


class RankTaxon(Label):
    pass


class Taxon(models.Model):
    tax_id = models.IntegerField(null=True)
    name = models.CharField(max_length=50)
    sup_taxon = models.ForeignKey('Taxon', on_delete=models.SET_NULL, null=True, related_name='inf_taxons')

    rank = models.ForeignKey('RankTaxon', on_delete=models.PROTECT)

    def save(self, *args, **kwargs):
        if self.tax_id is None:
            self.set_id_from_name()
        super(Taxon, self).save(*args, **kwargs)

    @property
    def clean_name(self):
        if self.rank.id != 8:
            return self.name.split()[0]
        else:
            return ' '.join(self.name.split()[:2])

    def set_id_from_name(self):
        self.tax_id = self.get_id_from_name(self.clean_name)

    @staticmethod
    def get_id_from_name(name):
        url = f"https://eutils.ncbi.nlm.nih.gov/entrez/eutils/esearch.fcgi?db=taxonomy&term={name}"
        root = ElementTree.fromstring(requests.get(url).content)
        if int(root.find('Count').text) > 0:
            return int(root.find('IdList').find('Id').text)

    def __str__(self):
        if self.sup_taxon is None:
            return self.clean_name
        else:
            return "{} > {}".format(str(self.sup_taxon), self.clean_name)


class Specie(Taxon):
    latin_name = models.CharField(max_length=50)
    vernacular_name = models.CharField(max_length=50)

    def __str__(self):
        return self.latin_name


class PlantOrgan(Label):
    pass


class BackgroundType(Label):
    pass


class Image(models.Model):
    image = models.ImageField(upload_to="images/")
    date = models.DateTimeField(auto_now_add=True)
<<<<<<< HEAD
    plant_organ = models.ForeignKey('PlantOrgan', on_delete=models.PROTECT)
    background_type = models.ForeignKey('BackgroundType', on_delete=models.PROTECT)
=======
    plant_organ = models.ForeignKey('imagerie.PlantOrgan', on_delete=models.PROTECT)
    background_type = models.ForeignKey('imagerie.BackgroundType', on_delete=models.PROTECT)
>>>>>>> 9ff5b7a7

    def __str__(self):
        return self.image.name

    def preprocess(self):
        """Preprocess of GoogLeNet for now"""
        img = imageio.imread(self.image.path, pilmode='RGB')
        img = np.array(PImage.fromarray(img).resize((224, 224))).astype(np.float32)
        img[:, :, 0] -= 123.68
        img[:, :, 1] -= 116.779
        img[:, :, 2] -= 103.939
        img[:, :, [0, 1, 2]] = img[:, :, [2, 1, 0]]
        img = img.transpose((2, 0, 1))
        return np.expand_dims(img, axis=0)


class SubmittedImage(Image):
    @property
    def specie(self):
        return self.prediction_set.values('specie').annotate(tot_conf=Sum('confidence')).first()


class GroundTruthImage(Image):
    specie = models.ForeignKey('Specie', on_delete=models.SET_NULL, null=True)


class ImageClassifier(models.Model):
    date = models.DateTimeField(auto_now_add=True)
    accuracy = models.DecimalField(max_digits=4, decimal_places=3)
    name = models.CharField(max_length=50)

    def classify(self, images: Iterable[Image]) -> Iterable[Specie]:
        raise NotImplementedError("Should implement classify")

    class Meta:
        abstract = True


class CNN(ImageClassifier):
    learning_data = models.FilePathField(allow_folders=True, null=True)
    classes = models.ManyToManyField(Specie, through="Class", related_name='+')
    available = models.BooleanField(default=False)
    nn_model = None
    train_images = None
    train_labels = None
    test_images = None
    test_labels = None

    @abstractmethod
    def set_tf_model(self):
        pass

    def train(self, training_data=None):
        # TODO Deal with training data only if specified, otherwise use all available data
        #  (Maybe use filter kwargs instead of directly give training dataset)

        self.split_images(test_fraction=0.2)
        self.set_tf_model()
        self.nn_model.fit(self.train_images, self.train_labels, epochs=10)
        _, self.accuracy = self.nn_model.evaluate(self.test_images, self.test_labels)
        self.save_model()
        self.available = True

    def classify(self, images: Iterable[Image]):
        if not self.available:
            raise Exception('The CNN is not available yet')
        if self.nn_model is None:
            self.load_model()
        predictions = self.nn_model.predict(images)  # TODO register predictions in Prediction class
        predictions.argmax()  # TODO extract max p for all given images and get Specie from here

    def split_images(self, images: QuerySet = None, test_fraction: float = 0.2):
        if images is None:
            images = GroundTruthImage.objects.all()

        images.values('specie__name').annotate(Count('specie'))  # TODO Split data according to results

    def save_model(self):
        self.learning_data = os.path.join(st.MEDIA_ROOT, 'training_datas', f'{self.__class__.__name__}_'
                                                                           f'{self.date.year}_'
                                                                           f'{self.date.month}_'
                                                                           f'{self.date.day}_'
                                                                           f'{self.date.hour}')
        os.mkdir(self.learning_data)
        self.nn_model.save(self.learning_data)

    def load_model(self):
        self.set_tf_model()
        self.nn_model.load_weights(self.learning_data)


class Class(models.Model):
    pos = models.IntegerField()
    cnn = models.ForeignKey(CNN, on_delete=models.CASCADE)
    specie = models.ForeignKey(Specie, on_delete=models.CASCADE, null=True)


class Prediction(models.Model):
    cnn = models.ForeignKey(CNN, on_delete=models.CASCADE)
    image = models.ForeignKey(SubmittedImage, on_delete=models.CASCADE)
    specie = models.ForeignKey(Specie, on_delete=models.CASCADE)
    confidence = models.DecimalField(max_digits=4, decimal_places=3)<|MERGE_RESOLUTION|>--- conflicted
+++ resolved
@@ -81,13 +81,8 @@
 class Image(models.Model):
     image = models.ImageField(upload_to="images/")
     date = models.DateTimeField(auto_now_add=True)
-<<<<<<< HEAD
     plant_organ = models.ForeignKey('PlantOrgan', on_delete=models.PROTECT)
     background_type = models.ForeignKey('BackgroundType', on_delete=models.PROTECT)
-=======
-    plant_organ = models.ForeignKey('imagerie.PlantOrgan', on_delete=models.PROTECT)
-    background_type = models.ForeignKey('imagerie.BackgroundType', on_delete=models.PROTECT)
->>>>>>> 9ff5b7a7
 
     def __str__(self):
         return self.image.name
